# DBT-RISE-RISCV
A instruction set simulator based on DBT-RISE implementing the RISC-V ISA.
The project is hosted at https://github.com/Minres/DBT-RISE-RISCV .

This repo contains only the code of the RISC-V ISS.
A complete VP using this ISS can be found at https://github.com/Minres/RISCV-VP which models some generic RISC-V µC.

## Contents
While this project works as a standalone appplication it is based on the [DBT-RISE](https://github.com/Minres/DBT-RISE-Core) Framework for developing ISS.
Currently part of the repository are the following implementations adhering to version 2.2 of the 'The RISC-V Instruction Set Manual Volume I: User-Level ISA':

* RV32I
* RV32IMAC
* RV32GC
* RC64I
* RV64GC
  
All possible selections and backends are achitectural compliant, passing the official [riscv-arch-test](https://github.com/riscv-non-isa/riscv-arch-test) suite for M-mode.

Along with the different ISA implementations there is a wrapper implementing the M/S/U modes including virtual memory management and CSRs as of privileged spec 1.10. The main.cpp in src allows to build a standalone ISS when integrated into a top-level project.
For an example take a look at [ https://github.com/Minres/RISCV-VP]( https://github.com/Minres/RISCV-VP).

Last but not least a SystemC wrapper is provided to allow easy integration into SystemC based virtual platforms (e.g. https://github.com/Minres/RISCV-VP).

Since DBT-RISE uses a generative approach other needed combinations or custom extension can be generated. For further information please do not hesitate to contact [info@minres.com](mailto:info@minres.com).

## Standalone build instructions

You need to have conan newer than version 2.0 available.
If you do not have it already it can be done in the following way (assuming you are using bash):

```
python3 -m venv .venv
. .venv/bin/activate
pip3 install conan
<<<<<<< HEAD
conan profile default
=======
conan profile detect
>>>>>>> b7c2bdcb
```

Building the ISS is as simple as:

```
cmake -S . -B build/Release --preset Release && cmake --build build/Release -j24
```

Building a debug version is analogous:

```
cmake -S . -B build/Debug --preset Debug && cmake --build build/Debug -j24
```

To run a simple test one can use the MINRES Firmware examples:

```
git clone --recursive -b develop https://git.minres.com/Firmware/Firmwares.git build/Firmwares
make -C build/Firmwares/hello-world/ ISA=imc BOARD=iss
./build/Release/riscv-sim -f build/Firmwares/hello-world/hello.elf
```

## Highlights
- High level generative approach using C like syntax
- JIT-backends for higher execution speeds
- Built-in plugin support to inspect or manipulate architectural state before and after each instruction
- Full GDB-server
- Easy integration into SystemC or similar (eg. Platform Architect)<|MERGE_RESOLUTION|>--- conflicted
+++ resolved
@@ -33,11 +33,7 @@
 python3 -m venv .venv
 . .venv/bin/activate
 pip3 install conan
-<<<<<<< HEAD
-conan profile default
-=======
 conan profile detect
->>>>>>> b7c2bdcb
 ```
 
 Building the ISS is as simple as:
